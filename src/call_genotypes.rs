--- conflicted
+++ resolved
@@ -139,10 +139,6 @@
 /// (without using haplotype information) similar to Samtools or other pileup-based calling methods.
 ///
 /// #Arguments
-<<<<<<< HEAD
-/// -flist: a vector of Fragment structs
-/// -
-=======
 /// - flist: a vector of ```Fragment```s representing the list of haplotype fragments
 /// - varlist: a mutable ```VarList``` representing the information about variants (including current genotypes)
 /// - genotype_priors: a struct holding the genotype prior probabilities
@@ -161,7 +157,6 @@
 /// # Errors
 /// Can throw an error if an error occurs while calculating the genotype posteriors,
 /// and particularly if there is an attempt to query ```genotype_priors``` using an invalid genotype
->>>>>>> ab9e0d1c
 pub fn call_genotypes_no_haplotypes(flist: &Vec<Fragment>, varlist: &mut VarList, genotype_priors: &GenotypePriors, max_p_miscall: f64) -> Result<()> {
 
     // generate a list of allele pileups so we can iterate over them and use each pileup to calculate genotypes
